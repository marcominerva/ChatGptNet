--- conflicted
+++ resolved
@@ -1,9 +1,6 @@
 ﻿using ChatGptNet;
 using ChatGptNet.Extensions;
-<<<<<<< HEAD
-=======
 using ChatGptNet.Models;
->>>>>>> 93caebd2
 
 namespace ChatGptConsole;
 
