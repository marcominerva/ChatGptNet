--- conflicted
+++ resolved
@@ -72,17 +72,10 @@
             }
         };
 
-<<<<<<< HEAD
-        var functionParameters = new ChatGptToolParameters
-        {
-            ToolChoice = ChatGptToolChoices.Auto,   // This is the default if functions are present.
-            Tools = functions.ToTools()
-=======
         var toolParameters = new ChatGptToolParameters
         {
             FunctionCall = ChatGptToolChoices.Auto,   // This is the default if functions are present.
             Functions = functions
->>>>>>> 93caebd2
         };
 
         // If the you're using a recent model that supports tool calls (a more generic approach to function calling),
