{
    "ChatGPT": {
        "Provider": "OpenAI", // Optional. Allowed values: OpenAI (default) or Azure
        "ApiKey": "", // Required
        //"Organization": "", // Optional, used only by OpenAI
        "ResourceName": "", // Required when using Azure OpenAI Service
        "ApiVersion": "2023-12-01-preview", // Optional, used only by Azure OpenAI Service (default: 2023-12-01-preview)
        "AuthenticationType": "ApiKey", // Optional, used only by Azure OpenAI Service. Allowed values: ApiKey (default) or ActiveDirectory

        "DefaultModel": "my-model",
        "DefaultEmbeddingModel": "text-embedding-ada-002", // Optional, set it if you want to use embeddings
        "MessageLimit": 20,
        "MessageExpiration": "00:30:00",
<<<<<<< HEAD
        "ThrowExceptionOnError": true // Optional, default: true
=======
        "ThrowExceptionOnError": true, // Optional, default: true
>>>>>>> 93caebd2
        //"User": "UserName",
        //"DefaultParameters": {
        //    "Seed": null,
        //    "Temperature": 0.8,
        //    "TopP": 1,
        //    "MaxTokens": 500,
        //    "PresencePenalty": 0,
        //    "FrequencyPenalty": 0,
<<<<<<< HEAD
        //    "ResponseFormat": { "Type": "text" }  // Allowed values for Type: text (default) or json_object
=======
        //    "ResponseFormat": { "Type": "text" }, // Allowed values for Type: text (default) or json_object
        //    "Seed": 42                            // Optional (any integer value)
>>>>>>> 93caebd2
        //}
    },
    "Logging": {
        "LogLevel": {
            "Default": "Error",
            "Microsoft": "Warning"
        }
    }
}<|MERGE_RESOLUTION|>--- conflicted
+++ resolved
@@ -11,25 +11,16 @@
         "DefaultEmbeddingModel": "text-embedding-ada-002", // Optional, set it if you want to use embeddings
         "MessageLimit": 20,
         "MessageExpiration": "00:30:00",
-<<<<<<< HEAD
-        "ThrowExceptionOnError": true // Optional, default: true
-=======
         "ThrowExceptionOnError": true, // Optional, default: true
->>>>>>> 93caebd2
         //"User": "UserName",
         //"DefaultParameters": {
-        //    "Seed": null,
         //    "Temperature": 0.8,
         //    "TopP": 1,
         //    "MaxTokens": 500,
         //    "PresencePenalty": 0,
         //    "FrequencyPenalty": 0,
-<<<<<<< HEAD
-        //    "ResponseFormat": { "Type": "text" }  // Allowed values for Type: text (default) or json_object
-=======
         //    "ResponseFormat": { "Type": "text" }, // Allowed values for Type: text (default) or json_object
         //    "Seed": 42                            // Optional (any integer value)
->>>>>>> 93caebd2
         //}
     },
     "Logging": {
