--- conflicted
+++ resolved
@@ -7,12 +7,7 @@
   </PropertyGroup>
 
   <ItemGroup>
-<<<<<<< HEAD
-    <PackageReference Include="Microsoft.AspNetCore.OpenApi" Version="7.0.13" />
-    <PackageReference Include="MinimalHelpers.OpenApi" Version="1.0.4" />
-=======
     <PackageReference Include="Microsoft.AspNetCore.OpenApi" Version="8.0.0" />
->>>>>>> 93caebd2
     <PackageReference Include="Swashbuckle.AspNetCore" Version="6.5.0" />
   </ItemGroup>
 
