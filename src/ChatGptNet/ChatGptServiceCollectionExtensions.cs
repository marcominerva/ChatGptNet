--- conflicted
+++ resolved
@@ -3,7 +3,6 @@
 using Microsoft.Extensions.Caching.Memory;
 using Microsoft.Extensions.Configuration;
 using Microsoft.Extensions.DependencyInjection;
-using Microsoft.Extensions.Options;
 
 namespace ChatGptNet;
 
@@ -12,62 +11,6 @@
 /// </summary>
 public static class ChatGptServiceCollectionExtensions
 {
-    /// <summary>
-    /// Registers a <see cref="ChatGptClientFactory"/> instance with the specified options.
-    /// </summary>
-    /// <param name="services">The <see cref="IServiceCollection"/> to add services to.</param>
-    /// <param name="setupAction">The <see cref="Action{ChatGptOptions}"/> to configure the provided <see cref="ChatGptOptions"/>.</param>
-    /// <returns>A reference to this instance after the operation has completed.</returns>
-    public static IServiceCollection AddChatGptClientFactory(this IServiceCollection services, Action<ChatGptOptions>? setupAction)
-    {
-        ArgumentNullException.ThrowIfNull(services);
-
-        var options = new ChatGptOptions();
-
-        if (setupAction is not null)
-            setupAction.Invoke(options);
-
-        services.AddChatGptClientFactoryCore(options);
-
-        return services;
-    }
-
-    /// <summary>
-    /// Registers a <see cref="ChatGptClientFactory"/> instance.
-    /// </summary>
-    /// <param name="services">The <see cref="IServiceCollection"/> to add services to.</param>
-    /// <returns>A reference to this instance after the operation has completed.</returns>
-    public static IServiceCollection AddChatGptClientFactory(this IServiceCollection services)
-    {
-        return services.AddChatGptClientFactory(null);
-    }
-
-    /// <summary>
-    /// Registers a <see cref="ChatGptClientFactory"/> instance reading configuration from the specified <see cref="IConfiguration"/> source.
-    /// </summary>
-    /// <param name="services">The <see cref="IServiceCollection"/> to add services to.</param>
-    /// <param name="configuration">The <see cref="IConfiguration"/> being bound.</param>
-    /// <param name="sectionName">The name of the configuration section that holds ChatGPT settings (default: ChatGPT).</param>
-    /// <returns>A reference to this instance after the operation has completed.</returns>
-    public static IServiceCollection AddChatGptClientFactory(this IServiceCollection services, IConfiguration configuration, string sectionName = "ChatGPT")
-    {
-        ArgumentNullException.ThrowIfNull(services);
-        ArgumentNullException.ThrowIfNull(configuration);
-
-        var options = new ChatGptOptions();
-        var configurationSection = configuration.GetSection(sectionName);
-        configurationSection.Bind(options);
-
-        // Creates the service configuration (OpenAI or Azure) according to the configuration settings.
-        options.ServiceConfiguration = ChatGptServiceConfiguration.Create(configurationSection);
-
-        SetMissingDefaults(options);
-
-        services.AddChatGptClientFactoryCore(options);
-
-        return services;
-    }
-
     /// <summary>
     /// Registers a <see cref="ChatGptClient"/> instance with the specified options.
     /// </summary>
@@ -157,19 +100,7 @@
         return AddChatGptCore(services);
     }
 
-<<<<<<< HEAD
-    private static void AddChatGptClientFactoryCore(this IServiceCollection services, ChatGptOptions options)
-    {
-        services.AddMemoryCache();
-        services.AddSingleton<IChatGptClientFactory, ChatGptClientFactory>(
-            s => new ChatGptClientFactory(s, s.GetRequiredService<IMemoryCache>(), options)
-        );
-    }
-
-    private static void AddChatGptCore(IServiceCollection services)
-=======
     private static IChatGptBuilder AddChatGptCore(IServiceCollection services)
->>>>>>> 46a77e1b
     {
         // Uses MemoryCache by default.
         services.AddMemoryCache();
