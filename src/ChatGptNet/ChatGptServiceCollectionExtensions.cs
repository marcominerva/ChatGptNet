﻿using Microsoft.Extensions.Caching.Memory;
using Microsoft.Extensions.Configuration;
using Microsoft.Extensions.DependencyInjection;

namespace ChatGptNet;

/// <summary>
/// Provides extension methods for adding ChatGPT support in NET applications.
/// </summary>
public static class ChatGptServiceCollectionExtensions
{
    /// <summary>
    /// Registers a <see cref="ChatGptClientFactory"/> instance with the specified options.
    /// </summary>
    /// <param name="services">The <see cref="IServiceCollection"/> to add services to.</param>
    /// <param name="setupAction">The <see cref="Action{ChatGptOptions}"/> to configure the provided <see cref="ChatGptOptions"/>.</param>
    /// <returns>A reference to this instance after the operation has completed.</returns>
    public static IServiceCollection AddChatGptClientFactory(this IServiceCollection services, Action<ChatGptOptions> setupAction)
    {
        ArgumentNullException.ThrowIfNull(services);
        ArgumentNullException.ThrowIfNull(setupAction);

        var options = new ChatGptOptions();
        setupAction.Invoke(options);

        services.AddMemoryCache();
        services.AddSingleton<IChatGptClientFactory, ChatGptClientFactory>(
            s => new ChatGptClientFactory(s.GetRequiredService<IMemoryCache>(), options)
        );

        return services;
    }

    /// <summary>
    /// Registers a <see cref="ChatGptClient"/> instance with the specified options.
    /// </summary>
    /// <param name="services">The <see cref="IServiceCollection"/> to add services to.</param>
    /// <param name="setupAction">The <see cref="Action{ChatGptOptions}"/> to configure the provided <see cref="ChatGptOptions"/>.</param>
    /// <returns>A reference to this instance after the operation has completed.</returns>
    /// <remarks>This method automatically adds a <see cref="MemoryCache"/> that is used to save chat messages for completion.</remarks>
    /// <seealso cref="ChatGptOptions"/>
    /// <seealso cref="MemoryCacheServiceCollectionExtensions.AddMemoryCache(IServiceCollection)"/>
    public static IServiceCollection AddChatGpt(this IServiceCollection services, Action<ChatGptOptions> setupAction)
    {
        ArgumentNullException.ThrowIfNull(services);
        ArgumentNullException.ThrowIfNull(setupAction);

        var options = new ChatGptOptions();
        setupAction.Invoke(options);
        services.AddSingleton(options);

        AddChatGptCore(services);

        return services;
    }

    /// <summary>
    /// Registers a <see cref="ChatGptClient"/> instance reading configuration from the specified <see cref="IConfiguration"/> source.
    /// </summary>
    /// <param name="services">The <see cref="IServiceCollection"/> to add services to.</param>
    /// <param name="configuration">The <see cref="IConfiguration"/> being bound.</param>
    /// <param name="sectionName">The name of the configuration section that holds ChatGPT settings (default: ChatGPT).</param>
    /// <returns>A reference to this instance after the operation has completed.</returns>
    /// <remarks>This method automatically adds a <see cref="MemoryCache"/> that is used to save chat messages for completion.</remarks>
    /// <seealso cref="ChatGptOptions"/>
    /// <seealso cref="IConfiguration"/>
    /// <seealso cref="MemoryCacheServiceCollectionExtensions.AddMemoryCache(IServiceCollection)"/>
    public static IServiceCollection AddChatGpt(this IServiceCollection services, IConfiguration configuration, string sectionName = "ChatGPT")
    {
        ArgumentNullException.ThrowIfNull(services);
        ArgumentNullException.ThrowIfNull(configuration);

        var options = new ChatGptOptions();
        configuration.GetSection(sectionName).Bind(options);
        services.AddSingleton(options);

        AddChatGptCore(services);

        return services;
    }

    /// <summary>
    /// Registers a <see cref="ChatGptClient"/> instance using dynamic options.
    /// </summary>
    /// <param name="services">The <see cref="IServiceCollection"/> to add services to.</param>
    /// <param name="setupAction">The <see cref="Action{IServiceProvider, ChatGptOptions}"/> to configure the provided <see cref="ChatGptOptions"/>.</param>
    /// <returns>A reference to this instance after the operation has completed.</returns>
    /// <remarks>Use this this method if it is necessary to dynamically set options like <see cref="ChatGptOptions.ApiKey"/> (for example, using other services via dependency injection).
    /// This method automatically adds a <see cref="MemoryCache"/> that is used to save chat messages for completion.
    /// </remarks>
    /// <seealso cref="ChatGptOptions"/>
    /// <seealso cref="IServiceProvider"/>
    /// <seealso cref="MemoryCacheServiceCollectionExtensions.AddMemoryCache(IServiceCollection)"/>
    public static IServiceCollection AddChatGpt(this IServiceCollection services, Action<IServiceProvider, ChatGptOptions> setupAction)
    {
        ArgumentNullException.ThrowIfNull(services);
        ArgumentNullException.ThrowIfNull(setupAction);

        var options = new ChatGptOptions();
        services.AddScoped(provider =>
        {
            setupAction.Invoke(provider, options);
            return options;
        });

        AddChatGptCore(services);

        return services;
    }

<<<<<<< HEAD
    internal static void ConfigureHttpClient(HttpClient client, ChatGptOptions options)
=======
    private static void AddChatGptCore(IServiceCollection services)
>>>>>>> b7180aa6
    {
        services.AddMemoryCache();

        services.AddHttpClient<IChatGptClient, ChatGptClient>(client =>
        {
            client.BaseAddress = new Uri("https://api.openai.com/v1/");
        });
    }
}<|MERGE_RESOLUTION|>--- conflicted
+++ resolved
@@ -108,11 +108,7 @@
         return services;
     }
 
-<<<<<<< HEAD
-    internal static void ConfigureHttpClient(HttpClient client, ChatGptOptions options)
-=======
     private static void AddChatGptCore(IServiceCollection services)
->>>>>>> b7180aa6
     {
         services.AddMemoryCache();
 
