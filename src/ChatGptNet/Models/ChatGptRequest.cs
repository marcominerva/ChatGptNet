﻿using System.Text.Json.Serialization;

namespace ChatGptNet.Models;

/// <summary>
/// Represents a request for a chat completions.
/// </summary>
/// <remarks>
/// See <see href="https://platform.openai.com/docs/api-reference/chat/create">Create chat completion (OpenAI)</see> or <see href="https://learn.microsoft.com/azure/cognitive-services/openai/reference#chat-completions">Chat Completions (Azure)</see> for more information.
/// </remarks>
internal class ChatGptRequest
{
    /// <summary>
    /// Gets or sets the ID of the model to use.
    /// </summary>
    public string? Model { get; set; }

    /// <summary>
    /// Gets or sets the messages to generate chat completions for.
    /// </summary>
    /// <seealso cref="ChatGptMessage"/>
    public IEnumerable<ChatGptMessage> Messages { get; set; } = [];

    /// <summary>
    /// Gets or sets a list of tools the model may call.
    /// </summary>
    /// <seealso cref="ChatGptTool"/>
    /// <seealso cref="ChatGptFunction"/>
    /// <seealso cref="ToolChoice"/>
    public IEnumerable<ChatGptTool>? Tools { get; set; }

    /// <summary>
    /// Controls which (if any) function is called by the model.
    /// </summary>
    /// <remarks>
    /// <list type = "bullet" >
    ///   <item>
    ///     <term><see cref="ChatGptToolChoices.None"/></term>
    ///     <description>Model will not call a function and instead generates a message.</description>
    ///   </item>
    ///   <item>
    ///     <term><see cref="ChatGptToolChoices.Auto"/></term>
<<<<<<< HEAD
    ///     <description>The model can pick between generating a message or calling a function</description>
=======
    ///     <description>The model can pick between generating a message or calling a function.</description>
>>>>>>> 93caebd2
    ///   </item>
    ///   <item>
    ///     <term><em>function_name</em></term>
    ///     <description>Specifying a particular function name forces the model to call that function.</description>
    ///   </item>
    /// </list>
    /// <see cref="ChatGptToolChoices.None"/> is the default when no functions are present. <see cref="ChatGptToolChoices.None"/> is the default if functions are present.
    /// </remarks>
    /// <seealso cref="ChatGptFunction"/>
    [JsonPropertyName("tool_choice")]
    public object? ToolChoice { get; set; }

    /// <summary>
    /// Gets or sets a list of tools the model may call.
    /// </summary>
    /// <seealso cref="ChatGptTool"/>
    /// <seealso cref="ChatGptFunction"/>
    /// <seealso cref="ToolChoice"/>
    public IEnumerable<ChatGptTool>? Tools { get; set; }

    /// <summary>
    /// Controls which (if any) function is called by the model.
    /// </summary>
    /// <remarks>
    /// <list type = "bullet" >
    ///   <item>
    ///     <term><see cref="ChatGptToolChoices.None"/></term>
    ///     <description>Model will not call a function and instead generates a message.</description>
    ///   </item>
    ///   <item>
    ///     <term><see cref="ChatGptToolChoices.Auto"/></term>
    ///     <description>The model can pick between generating a message or calling a function.</description>
    ///   </item>
    ///   <item>
    ///     <term><em>function_name</em></term>
    ///     <description>Specifying a particular function name forces the model to call that function.</description>
    ///   </item>
    /// </list>
    /// <see cref="ChatGptToolChoices.None"/> is the default when no functions are present. <see cref="ChatGptToolChoices.None"/> is the default if functions are present.
    /// </remarks>
    /// <seealso cref="ChatGptFunction"/>
    [JsonPropertyName("tool_choice")]
    public object? ToolChoice { get; set; }

    /// <summary>
    /// Gets or sets a value that specify if response will be sent in streaming as partial message deltas.
    /// </summary>
    public bool Stream { get; set; }

    /// <summary>
    /// If specified, the system will make a best effort to sample deterministically, such that repeated requests with the same seed and parameters should return the same result.
    /// </summary>
    /// <remarks>
    /// Determinism is not guaranteed, and you should refer to the <see cref="ChatGptResponse.SystemFingerprint"/> response parameter to monitor changes in the backend.
    /// </remarks>
    /// <seealso cref="ChatGptResponse.SystemFingerprint"/>
    public int? Seed { get; set; }

    /// <summary>
    /// Gets or sets what sampling temperature to use, between 0 and 2. Higher values like 0.8 will make the output more random, while lower values like 0.2 will make it more focused and deterministic (default: 1).
    /// </summary>
    /// <remarks>
    /// It is generally recommend altering this value or <see cref="TopP"/> but not both.
    /// </remarks>
    /// <seealso cref="TopP"/>
    public double? Temperature { get; set; }

    /// <summary>
    /// Gets or sets an alternative to sampling with temperature, called nucleus sampling, where the model considers the results of the tokens with <see cref="TopP"/> probability mass. So 0.1 means only the tokens comprising the top 10% probability mass are considered (default: 1).
    /// </summary>
    /// <remarks>
    /// It is generally recommend altering this value or <see cref="Temperature"/> but not both.
    /// </remarks>
    /// <seealso cref="Temperature"/>
    [JsonPropertyName("top_p")]
    public double? TopP { get; set; }

    /// <summary>
    /// Gets or sets the maximum number of tokens to generate in the chat completion. The total length of input tokens and generated tokens is limited by the model's context length.
    /// </summary>
    [JsonPropertyName("max_tokens")]
    public int? MaxTokens { get; set; }

    /// <summary>
    /// Gets or sets the presence penalties for chat completion. Number between -2.0 and 2.0. Positive values penalize new tokens based on whether they appear in the text so far, increasing the model's likelihood to talk about new topics (default: 0).
    /// </summary>
    /// <remarks>
    /// See <see href="https://platform.openai.com/docs/api-reference/parameter-details">Parameter details</see> for more information.
    /// </remarks>
    [JsonPropertyName("presence_penalty")]
    public double? PresencePenalty { get; set; }

    /// <summary>
    /// Gets or sets the frequency penalties for chat completion. Number between -2.0 and 2.0. Positive values penalize new tokens based on their existing frequency in the text so far, decreasing the model's likelihood to repeat the same line verbatim (default: 0).
    /// </summary>
    /// <remarks>
    /// See <see href="https://platform.openai.com/docs/api-reference/parameter-details">Parameter details</see> for more information.
    /// </remarks>
    [JsonPropertyName("frequency_penalty")]
    public double? FrequencyPenalty { get; set; }

    /// <summary>
    /// Gets or sets the user identification for chat completion, which can help to monitor and detect abuse.
    /// </summary>
    /// <remarks>
    /// See <see href="https://platform.openai.com/docs/guides/safety-best-practices/end-user-ids">Safety best practices</see> for more information.
    /// </remarks>
    public string? User { get; set; }

    /// <summary>
    /// An object specifying the format that the model must output. Used to enable JSON mode.
    /// </summary>
    /// <seealso cref="ChatGptResponseFormat"/>
    [JsonPropertyName("response_format")]
    public ChatGptResponseFormat? ResponseFormat { get; set; }
}<|MERGE_RESOLUTION|>--- conflicted
+++ resolved
@@ -22,12 +22,11 @@
     public IEnumerable<ChatGptMessage> Messages { get; set; } = [];
 
     /// <summary>
-    /// Gets or sets a list of tools the model may call.
+    /// Gets or sets a list of functions the model may generate JSON inputs for.
     /// </summary>
-    /// <seealso cref="ChatGptTool"/>
     /// <seealso cref="ChatGptFunction"/>
-    /// <seealso cref="ToolChoice"/>
-    public IEnumerable<ChatGptTool>? Tools { get; set; }
+    /// <seealso cref="FunctionCall"/>
+    public IEnumerable<ChatGptFunction>? Functions { get; set; }
 
     /// <summary>
     /// Controls which (if any) function is called by the model.
@@ -40,11 +39,7 @@
     ///   </item>
     ///   <item>
     ///     <term><see cref="ChatGptToolChoices.Auto"/></term>
-<<<<<<< HEAD
-    ///     <description>The model can pick between generating a message or calling a function</description>
-=======
     ///     <description>The model can pick between generating a message or calling a function.</description>
->>>>>>> 93caebd2
     ///   </item>
     ///   <item>
     ///     <term><em>function_name</em></term>
@@ -54,8 +49,8 @@
     /// <see cref="ChatGptToolChoices.None"/> is the default when no functions are present. <see cref="ChatGptToolChoices.None"/> is the default if functions are present.
     /// </remarks>
     /// <seealso cref="ChatGptFunction"/>
-    [JsonPropertyName("tool_choice")]
-    public object? ToolChoice { get; set; }
+    [JsonPropertyName("function_call")]
+    public object? FunctionCall { get; set; }
 
     /// <summary>
     /// Gets or sets a list of tools the model may call.
