﻿using System.Net.Http.Json;
using System.Net.Mime;
using System.Runtime.CompilerServices;
using System.Text;
using System.Text.Json;
using System.Text.Json.Serialization;
using ChatGptNet.Exceptions;
using ChatGptNet.Models;

namespace ChatGptNet;

internal class ChatGptClient : IChatGptClient
{
    private readonly HttpClient httpClient;
    private readonly IChatGptCache cache;
    private readonly ChatGptOptions options;

    private static readonly JsonSerializerOptions jsonSerializerOptions = new(JsonSerializerDefaults.Web)
    {
        DefaultIgnoreCondition = JsonIgnoreCondition.WhenWritingNull
    };

    public ChatGptClient(HttpClient httpClient, IChatGptCache cache, ChatGptOptions options)
    {
        this.httpClient = httpClient;

        foreach (var header in options.ServiceConfiguration.GetRequestHeaders())
        {
            this.httpClient.DefaultRequestHeaders.TryAddWithoutValidation(header.Key, header.Value);
        }

        this.cache = cache;
        this.options = options;
    }

    public async Task<Guid> SetupAsync(Guid conversationId, string message, CancellationToken cancellationToken = default)
    {
        ArgumentNullException.ThrowIfNull(message);

        // Ensures that conversationId isn't empty.
        conversationId = (conversationId == Guid.Empty) ? Guid.NewGuid() : conversationId;

        var messages = new List<ChatGptMessage>
        {
            new()
            {
                Role = ChatGptRoles.System,
                Content = message
            }
        };

        await cache.SetAsync(conversationId, messages, options.MessageExpiration, cancellationToken);
        return conversationId;
    }

    public async Task<ChatGptEmbeddingResponse> CreateEmbeddingAsync(string message, string[]? messages = null, string? model = null, CancellationToken cancellationToken = default)
    {
        if (message == null && (messages == null || messages.Length < 1))
            throw new ArgumentException($"Either ${nameof(message)} or {nameof(messages)} must be supplied");
        var request = CreateEmbeddingsRequest(message, messages, model);
        var requestUri = options.ServiceConfiguration.GetEmbeddingsEndpoint(model ?? options.DefaultModel);
        using var httpResponse = await httpClient.PostAsJsonAsync(requestUri, request, jsonSerializerOptions, cancellationToken);

        var response = await httpResponse.Content.ReadFromJsonAsync<ChatGptEmbeddingResponse>(jsonSerializerOptions, cancellationToken: cancellationToken);
        NormalizeEmbeddingResponse(httpResponse, response!, model ?? options.DefaultModel);

        if (!response!.IsSuccessful && options.ThrowExceptionOnError)
        {
            throw new ChatGptException(response.Error, httpResponse.StatusCode);
        }

        return response;
    }

    public async Task<ChatGptResponse> AskAsync(Guid conversationId, string message, ChatGptFunctionParameters? functionParameters = null, ChatGptParameters? parameters = null, string? model = null, bool addToConversationHistory = true, CancellationToken cancellationToken = default)
    {
        ArgumentNullException.ThrowIfNull(message);

        // Ensures that conversationId isn't empty.
        conversationId = (conversationId == Guid.Empty) ? Guid.NewGuid() : conversationId;

        var messages = await CreateMessageListAsync(conversationId, message, cancellationToken);
        var request = CreateRequest(messages, functionParameters, false, parameters, model);

        var requestUri = options.ServiceConfiguration.GetServiceEndpoint(model ?? options.DefaultModel);
        using var httpResponse = await httpClient.PostAsJsonAsync(requestUri, request, jsonSerializerOptions, cancellationToken);

        var response = await httpResponse.Content.ReadFromJsonAsync<ChatGptResponse>(jsonSerializerOptions, cancellationToken: cancellationToken);
        NormalizeResponse(httpResponse, response!, conversationId, model ?? options.DefaultModel);

        if (response!.IsSuccessful)
        {
            if (addToConversationHistory)
            {
                // Adds the response message to the conversation cache.
                await AddAssistantResponseAsync(conversationId, messages, response.Choices.First().Message, cancellationToken);
            }
        }
        else if (options.ThrowExceptionOnError)
        {
            throw new ChatGptException(response.Error, httpResponse.StatusCode);
        }

        return response;
    }

    public async IAsyncEnumerable<ChatGptResponse> AskStreamAsync(Guid conversationId, string message, ChatGptParameters? parameters = null, string? model = null, bool addToConversationHistory = true, [EnumeratorCancellation] CancellationToken cancellationToken = default)
    {
        ArgumentNullException.ThrowIfNull(message);

        // Ensures that conversationId isn't empty.
        conversationId = (conversationId == Guid.Empty) ? Guid.NewGuid() : conversationId;

        var messages = await CreateMessageListAsync(conversationId, message, cancellationToken);
        var request = CreateRequest(messages, null, true, parameters, model);

        var requestUri = options.ServiceConfiguration.GetServiceEndpoint(model ?? options.DefaultModel);
        using var requestMessage = new HttpRequestMessage(HttpMethod.Post, requestUri)
        {
            Content = new StringContent(JsonSerializer.Serialize(request, jsonSerializerOptions), Encoding.UTF8, MediaTypeNames.Application.Json)
        };

        using var httpResponse = await httpClient.SendAsync(requestMessage, HttpCompletionOption.ResponseHeadersRead, cancellationToken);

        if (httpResponse.IsSuccessStatusCode)
        {
            var contentBuilder = new StringBuilder();

            using (var responseStream = await httpResponse.Content.ReadAsStreamAsync(cancellationToken))
            {
                using var reader = new StreamReader(responseStream);

                IEnumerable<ChatGptPromptFilterResults>? promptFilterResults = null;

                while (!reader.EndOfStream)
                {
                    var line = await reader.ReadLineAsync() ?? string.Empty;
                    if (line.StartsWith("data: {"))
                    {
                        var json = line["data: ".Length..];

                        var response = JsonSerializer.Deserialize<ChatGptResponse>(json, jsonSerializerOptions);
                        response!.ConversationId = conversationId;

                        promptFilterResults ??= response.PromptFilterResults;
                        response.PromptFilterResults = promptFilterResults;

                        var choice = response.Choices?.FirstOrDefault();

                        if (choice?.Delta is not null)
                        {
                            choice.Delta.Role = ChatGptRoles.Assistant;
                            var content = choice.Delta.Content;

                            if (choice.FinishReason == ChatGptFinishReasons.ContentFilter)
                            {
                                // The response has been filtered by the content filtering system. Returns the response as is.
                                yield return response;
                            }
                            else if (!string.IsNullOrEmpty(content))
                            {
                                // It is a normal assistant response.
                                if (contentBuilder.Length == 0)
                                {
                                    // If this is the first response, trims all the initial special characters.
                                    content = content.TrimStart('\n');
                                    choice.Delta.Content = content;
                                }

                                // Yields the response only if there is an actual content.
                                if (content != string.Empty)
                                {
                                    contentBuilder.Append(content);
                                    yield return response;
                                }
                            }
                        }
                    }
                    else if (line.StartsWith("data: [DONE]"))
                    {
                        break;
                    }
                }
            }

            if (addToConversationHistory)
            {
                // Adds the response message to the conversation cache.
                await AddAssistantResponseAsync(conversationId, messages, new()
                {
                    Role = ChatGptRoles.Assistant,
                    Content = contentBuilder.ToString()
                }, cancellationToken);
            }
        }
        else
        {
            var response = await httpResponse.Content.ReadFromJsonAsync<ChatGptResponse>(cancellationToken: cancellationToken);
            NormalizeResponse(httpResponse, response!, conversationId, model ?? options.DefaultModel);

            if (options.ThrowExceptionOnError)
            {
                throw new ChatGptException(response!.Error, httpResponse.StatusCode);
            }

            yield return response!;
        }
    }

    public async Task<IEnumerable<ChatGptMessage>> GetConversationAsync(Guid conversationId, CancellationToken cancellationToken = default)
    {
        var conversationHistory = await cache.GetAsync(conversationId, cancellationToken);
        var messages = conversationHistory?.ToList() ?? Enumerable.Empty<ChatGptMessage>();

        return messages;
    }

    public async Task<bool> ConversationExistsAsync(Guid conversationId, CancellationToken cancellationToken = default)
    {
        var exists = await cache.ExistsAsync(conversationId, cancellationToken);
        return exists;
    }

    public async Task DeleteConversationAsync(Guid conversationId, bool preserveSetup = false, CancellationToken cancellationToken = default)
    {
        if (!preserveSetup)
        {
            // We don't want to preserve setup message, so just deletes all the cache history.
            await cache.RemoveAsync(conversationId, cancellationToken);
        }
        else
        {
            var messages = await cache.GetAsync(conversationId, cancellationToken);
            if (messages is not null)
            {
                // Preserves the system message.
                messages = messages.Where(m => m.Role == ChatGptRoles.System);
                await cache.SetAsync(conversationId, messages, options.MessageExpiration, cancellationToken);
            }
        }
    }

    public async Task<Guid> LoadConversationAsync(Guid conversationId, IEnumerable<ChatGptMessage> messages, bool replaceHistory = true, CancellationToken cancellationToken = default)
    {
        ArgumentNullException.ThrowIfNull(messages);

        // Ensures that conversationId isn't empty.
        conversationId = (conversationId == Guid.Empty) ? Guid.NewGuid() : conversationId;

        // If messages must replace history, just use the current list, discarding all the previously cached content.
        if (!replaceHistory)
        {
            // Otherwise, retrieves the current history and adds the messages.
            var conversationHistory = await cache.GetAsync(conversationId, cancellationToken) ?? Enumerable.Empty<ChatGptMessage>();
            messages = conversationHistory.Union(messages);
        }

        // If messages.Count() > ChatGptOptions.MessageLimit, the UpdateCacheAsync method takes care of taking only the last messages.
        await UpdateCacheAsync(conversationId, messages.ToList(), cancellationToken);

        return conversationId;
    }

    public async Task AddInteractionAsync(Guid conversationId, string question, string answer, CancellationToken cancellationToken = default)
    {
        ArgumentNullException.ThrowIfNull(question);
        ArgumentNullException.ThrowIfNull(answer);

        var messages = await cache.GetAsync(conversationId, cancellationToken) ?? Enumerable.Empty<ChatGptMessage>();
        messages = messages.Union(new ChatGptMessage[]
        {
            new()
            {
                Role = ChatGptRoles.User,
                Content = question
            },
            new()
            {
                Role = ChatGptRoles.Assistant,
                Content = answer
            }
        });

        await UpdateCacheAsync(conversationId, messages, cancellationToken);
    }

    public async Task AddFunctionResponseAsync(Guid conversationId, string functionName, string content, CancellationToken cancellationToken = default)
    {
        ArgumentNullException.ThrowIfNull(functionName);
        ArgumentNullException.ThrowIfNull(content);

        var messages = await cache.GetAsync(conversationId, cancellationToken);
        if (!messages?.Any() ?? true)
        {
            throw new InvalidOperationException("Cannot add a function response message if the conversation history is empty");
        }

        messages = messages!.Append(new()
        {
            Role = ChatGptRoles.Function,
            Name = functionName,
            Content = content
        });

        await UpdateCacheAsync(conversationId, messages, cancellationToken);
    }

    private async Task<IList<ChatGptMessage>> CreateMessageListAsync(Guid conversationId, string message, CancellationToken cancellationToken = default)
    {
        // Checks whether a list of messages for the given conversationId already exists.
        var conversationHistory = await cache.GetAsync(conversationId, cancellationToken);
        var messages = conversationHistory?.ToList() ?? new List<ChatGptMessage>();

        messages.Add(new()
        {
            Role = ChatGptRoles.User,
            Content = message
        });

        return messages;
    }

<<<<<<< HEAD
    private ChatGptEmbeddingsRequest CreateEmbeddingsRequest(string? message, string[]? messages, string? model = null)
    => new()
    {
        Model = model ?? options.DefaultModel,
        Input = message != null ? new string[] { message } : messages
    };

    private ChatGptRequest CreateRequest(IEnumerable<ChatGptMessage> messages, ChatGptFunctionParameters? functionParameters, bool stream, ChatGptParameters? parameters = null, string? model = null)
=======
    private ChatGptRequest CreateRequest(IEnumerable<ChatGptMessage> messages, ChatGptFunctionParameters? functionParameters, bool stream, ChatGptParameters? parameters, string? model)
>>>>>>> 556d3145
        => new()
        {
            Model = model ?? options.DefaultModel,
            Messages = messages,
            Functions = functionParameters?.Functions,
            FunctionCall = functionParameters?.FunctionCall switch
            {
                ChatGptFunctionCalls.None or ChatGptFunctionCalls.Auto => functionParameters.FunctionCall,
                { } => JsonDocument.Parse($$"""{ "name": "{{functionParameters.FunctionCall}}" }"""),
                _ => null
            },
            Stream = stream,
            Temperature = parameters?.Temperature ?? options.DefaultParameters.Temperature,
            TopP = parameters?.TopP ?? options.DefaultParameters.TopP,
            MaxTokens = parameters?.MaxTokens ?? options.DefaultParameters.MaxTokens,
            PresencePenalty = parameters?.PresencePenalty ?? options.DefaultParameters.PresencePenalty,
            FrequencyPenalty = parameters?.FrequencyPenalty ?? options.DefaultParameters.FrequencyPenalty,
            User = options.User,
        };

    private async Task AddAssistantResponseAsync(Guid conversationId, IList<ChatGptMessage> messages, ChatGptMessage? message, CancellationToken cancellationToken = default)
    {
        if (!string.IsNullOrWhiteSpace(message?.Content?.Trim()) || message?.FunctionCall is not null)
        {
            // Adds the message to the cache only if it has a content.
            messages.Add(message);
        }

        await UpdateCacheAsync(conversationId, messages, cancellationToken);
    }

    private async Task UpdateCacheAsync(Guid conversationId, IEnumerable<ChatGptMessage> messages, CancellationToken cancellationToken = default)
    {
        // If the maximum number of messages has been reached, deletes the oldest ones.
        // Note: system message does not count for message limit.
        var conversation = messages.Where(m => m.Role != ChatGptRoles.System);

        if (conversation.Count() > options.MessageLimit)
        {
            conversation = conversation.TakeLast(options.MessageLimit);

            // If the first message was of role system, adds it back in.
            var firstMessage = messages.First();
            if (firstMessage.Role == ChatGptRoles.System)
            {
                conversation = conversation.Prepend(firstMessage);
            }

            messages = conversation;
        }

        await cache.SetAsync(conversationId, messages, options.MessageExpiration, cancellationToken);
    }

    private static void NormalizeResponse(HttpResponseMessage httpResponse, ChatGptResponse response, Guid conversationId, string? model)
    {
        response.ConversationId = conversationId;

        if (string.IsNullOrWhiteSpace(response.Model) && model is not null)
        {
            response.Model = model;
        }

        if (!httpResponse.IsSuccessStatusCode && response.Error is null)
        {
            response.Error = new ChatGptError
            {
                Message = httpResponse.ReasonPhrase ?? httpResponse.StatusCode.ToString(),
                Code = ((int)httpResponse.StatusCode).ToString()
            };
        }

        if (response.Error is not null)
        {
            response.Error.StatusCode = (int)httpResponse.StatusCode;
        }
    }

    private static void NormalizeEmbeddingResponse(HttpResponseMessage httpResponse, ChatGptEmbeddingResponse response, string? model)
    {
        if (string.IsNullOrWhiteSpace(response.Model) && model is not null)
        {
            response.Model = model;
        }

        if (!httpResponse.IsSuccessStatusCode && response.Error is null)
        {
            response.Error = new ChatGptError
            {
                Message = httpResponse.ReasonPhrase ?? httpResponse.StatusCode.ToString(),
                Code = ((int)httpResponse.StatusCode).ToString()
            };
        }

        if (response.Error is not null)
        {
            response.Error.StatusCode = (int)httpResponse.StatusCode;
        }
    }
}<|MERGE_RESOLUTION|>--- conflicted
+++ resolved
@@ -320,7 +320,6 @@
         return messages;
     }
 
-<<<<<<< HEAD
     private ChatGptEmbeddingsRequest CreateEmbeddingsRequest(string? message, string[]? messages, string? model = null)
     => new()
     {
@@ -328,10 +327,7 @@
         Input = message != null ? new string[] { message } : messages
     };
 
-    private ChatGptRequest CreateRequest(IEnumerable<ChatGptMessage> messages, ChatGptFunctionParameters? functionParameters, bool stream, ChatGptParameters? parameters = null, string? model = null)
-=======
     private ChatGptRequest CreateRequest(IEnumerable<ChatGptMessage> messages, ChatGptFunctionParameters? functionParameters, bool stream, ChatGptParameters? parameters, string? model)
->>>>>>> 556d3145
         => new()
         {
             Model = model ?? options.DefaultModel,
