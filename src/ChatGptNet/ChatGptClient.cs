--- conflicted
+++ resolved
@@ -329,20 +329,13 @@
         {
             Model = model ?? options.DefaultModel,
             Messages = messages,
-<<<<<<< HEAD
-=======
 
             // If the tool parameters uses the new Tools and ToolChoice properties, that are available only with the latest models.
->>>>>>> 93caebd2
             Tools = toolParameters?.Tools,
             ToolChoice = toolParameters?.ToolChoice switch
             {
                 ChatGptToolChoices.None or ChatGptToolChoices.Auto => toolParameters.ToolChoice,
-<<<<<<< HEAD
-                { } => JsonDocument.Parse($$"""{ "name": "{{toolParameters.ToolChoice}}" }"""),
-=======
                 { } => JsonDocument.Parse($$"""{ "type": "{{ChatGptToolTypes.Function}}", "{{ChatGptToolTypes.Function}}": {  "name": "{{toolParameters.ToolChoice}}" } }"""),
->>>>>>> 93caebd2
                 _ => null
             },
             // If the tool paramters uses the legacy function properties.
@@ -374,11 +367,7 @@
 
     private async Task AddAssistantResponseAsync(Guid conversationId, IList<ChatGptMessage> messages, ChatGptMessage? message, CancellationToken cancellationToken = default)
     {
-<<<<<<< HEAD
-        if (!string.IsNullOrWhiteSpace(message?.Content?.Trim()) || (message?.ToolCalls?.Any() ?? false))
-=======
         if (!string.IsNullOrWhiteSpace(message?.Content?.Trim()) || message?.FunctionCall is not null || (message?.ToolCalls?.Any() ?? false))
->>>>>>> 93caebd2
         {
             // Adds the message to the cache only if it has a content.
             messages.Add(message);
